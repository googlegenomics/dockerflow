### Disclaimer

This is not an official Google product.

# Dockerflow

Dockerflow makes it easy to run a multi-step workflow of Docker tasks using
[Google Cloud Dataflow](https://cloud.google.com/dataflow) for orchestration.
Docker steps are run using the [Pipelines API](https://cloud.google.com/genomics/v1alpha2/pipelines).

Dockerflow workflows can be defined in [YAML](http://yaml.org) files, or by writing
Java code. Examples of workflows defined in YAML can be found in

*   [src/test/resources](src/test/resources)

Examples of workflows defined in Java can be found in

*   [src/test/java/com/google/cloud/genomics/dockerflow/examples](src/test/java/com/google/cloud/genomics/dockerflow/examples)
    
You can run a batch of workflows at once by providing a csv file with one row per
workflow to define the parameters.

## Why Dockerflow?

This project was created as a proof-of-concept that Dataflow can be used
for monitoring and management of directed acyclic graphs of command-line tools.

Dataflow and Docker complement each other nicely:

*   Dataflow provides graph optimization, a nice monitoring interface, retries,
    and other niceties.
*   Docker provides portability of the tools themselves, and there's a large
    library of packaged tools already available as Docker images.

While Dockerflow supports a simple YAML workflow definition, a similar approach
could be taken to implement a runner for one of the open standards like [Common
Workflow Language]
(https://github.com/common-workflow-language/common-workflow-language) or
[Workflow Definition Language](github.com/broadinstitute/wdl).

## Table of contents

*   [Prerequisites](#prerequisites)
*   [Getting started](#getting-started)
*   [Docker + Dataflow vs custom scripts](#docker--dataflow-vs-custom-scripts)
*   [Creating your own workflows](#creating-your-own-workflows)
    *   [Sequential workflows](#sequential-workflows)
    *   [Parallel workflows](#parallel-workflows)
    *   [Branching workflows](#branching-workflows)
*   [Testing](#testing)
*   [What next](#what-next)

## Prerequisites

1.  Sign up for a Google Cloud Platform account and [create a project]
    (https://console.cloud.google.com/project?).
2.  [Enable the APIs]
    (https://console.cloud.google.com/flows/enableapi?apiid=genomics,dataflow,storage_component,compute_component&redirect=https://console.cloud.google.com)
    for Cloud Dataflow, Google Genomics, Compute Engine and Cloud Storage.\
3.  [Install the Google Cloud SDK](https://cloud.google.com/sdk/) and run

        gcloud init

## Getting started

Run the following steps on your laptop or local workstation:

1.  git clone this repository.
    
        git clone https://github.com/googlegenomics/dockerflow  
    
2.  Build it with Maven.

        cd dockerflow 
        mvn package -DskipITs

3.  Run a sample workflow:

        java -jar target/dockerflow*dependencies.jar \
        --project=MY-PROJECT \
        --workflow-file=src/test/resources/linear-graph.yaml \
        --workspace=gs://MY-BUCKET/MY-PATH \
        --runner=DirectPipelineRunner

Set `MY-PROJECT` to your cloud project name, and set `MY-BUCKET` and `MY-PATH`
to your cloud bucket and folder.

The example will run Dataflow locally with the `DirectPipelineRunner`. Execution
will block until the workflow completes. To run in your cloud project, you can
remove the `--runner` option to use the default Dataflow runner.

## Docker + Dataflow vs custom scripts

How is Dataflow better than a shell script?

Dataflow provides: 

<<<<<<< HEAD
*   **Complex workflow orchestration**: Dataflow supports arbitrary directed
acyclic graphs. The logic of branching, merging, parallelizing, and monitoring is
all handled automatically.
*   **Monitoring**:
[Dataflow's monitoring UI](https://cloud.google.com/dataflow/pipelines/dataflow-monitoring-intf)
shows you what jobs you've run and shows an execution graph with nice details.
*   **Debugging**: Dataflow keeps logs at each step, and you can view them directly
in the UI.
*   **Task retries**: Dataflow automatically retries failed steps.
Dockerflow adds support for preemptible VMs, rerunning failures on standard VM
instances.
*   **Parallelization**: Dataflow can run 100 tasks on 100 files and
keep track of them all for you, retrying any steps that failed.
*   **Optimization**: Dataflow optimizes the execution graph for your workflow.

Docker provides:

*   **Portability**: Tools packaged in Docker images can be run
anywhere Docker is supported.
*   **A library of pre-packaged tools**: The community has contributed a growing
library of popular tools.
=======
*   **Complex workflow orchestration**: Dataflow supports
    arbitrary directed acyclic graphs. The logic of branching, merging,
    parallelizing, and monitoring is all handled automatically. 
*   **Monitoring**: [Dataflow's monitoring UI]
    (https://cloud.google.com/dataflow/pipelines/dataflow-monitoring-intf) shows you
    what jobs you've run and shows an execution graph with nice details. 
*   **Debugging**: Dataflow keeps logs at each step, and you can view them directly in the UI. 
*   **Task retries**: Dataflow automatically retries failed steps.
    Dockerflow adds support for preemptible VMs, rerunning failures on standard VM instances. 
*   **Parallelization**: Dataflow can run 100 tasks on 100 files and
    keep track of them all for you, retrying any steps that failed. 
*   **Optimization**: Dataflow optimizes the execution graph for your workflow.

Docker provides: 
*   **Portability**: Tools packaged in Docker images can be run anywhere Docker is supported. 
*   **A library of pre-packaged tools**: The community has contributed a growing library of popular tools.
>>>>>>> 6cbe85eb

## Creating your own workflows

The Dockerflow command-line expects a static workflow graph definition in YAML,
or the Java class name of a Java definition.

If you'd rather define workflows in code, you'll use the Java SDK. See

*   [src/test/java/com/google/cloud/genomics/dockerflow/examples](src/test/java/com/google/cloud/genomics/dockerflow/examples)
    
Everything that can be done with YAML can also be done (and more compactly) in
Java code. Java provides greater flexibility too.

The documentation below provides details for defining workflows in YAML. To
create a workflow, you define the tasks and execution graph. You can
define the tasks and execution graph in a single file, or your graph can
reference tasks that are defined in separate YAML files.

A workflow is a recursive format, meaning that a workflow can contain multiple
steps, and each of the steps can be a workflow.

### Hello, world

The best way to get started with Dockerflow is to look at a real example. 

    defn:
      name: HelloWorkflow
    steps:
    - defn:
        name: Hello
        docker: 
          imageName: ubuntu
          cmd: echo “Hello, world”

You can save this as `hello.yaml` and run it as above.

Let's dissect the pieces -- even if there aren't that many. The overall workflow
has a name: `HelloWorkflow`. It contains one step, which runs an `echo` command
in a stock Ubuntu Docker image.

The `defn` section for the workflow `steps` is a superset of the
[Pipeline object](https://cloud.google.com/genomics/reference/rest/v1alpha2/pipelines#Pipeline)
used by the [Pipelines API](https://cloud.google.com/genomics/v1alpha2/pipelines). 

### Sequential workflows

The simplest multi-step workflow consists of a series of steps in linear sequence.
For example, save this text as `two-steps.yaml`:

    defn:
      name: TwoSteps
    steps:
    - defnFile: step-one.yaml
    - defnFile: step-two.yaml

This workflow contains two steps. The steps will be loaded from files, located
relative to the `workspace` path provided on the command-line.

The two steps will run in sequence. One common use is to pass the output file
from the first step as the input file to the second step.

Here's an equivalent workflow that's a little more verbose. The extra `graph` section
lets you run the steps in a different order.

    defn:
      name: TwoSteps
    graph:
    - taskTwo
    - taskOne
    steps:
    - defn:
        name: taskOne
      defnFile: step-one.yaml
    - defn:
        name: taskTwo
      defnFile: step-two.yaml

Now `taskTwo` will run before `taskOne`.

Note that we've also given the subtasks explicit names. These can be different
from whatever's mentioned in the `defnFile` definition; the values in the
workflow definition will override those contained in the task file.

### Parallel workflows

Sometimes you want to run a step in parallel with different values. One example
is running the same task on multiple input files. Another is passing a series of
variable values for a parameter sweep.

The `scatterBy` attribute lets you choose an input or output parameter for that
purpose. The values will be split on new lines. For example:

    defn:
      name: FileParallel
    args:
      inputs:
        parallelTask.inputFile: |
          file1.txt
          file2.txt
    steps:
    - defn:
        name: parallelTask
      defnFile: step-one.yaml
      scatterBy: inputFile

The task will be run twice in parallel, once with `file1.txt` and once with
`file2.txt`. Each task's outputs will be stored in a subdirectory,
`parallelTask/1` and `parallelTask/2`.

If you have a large number of values you'd like to run at once, you can pass
them in from a file, using the `--inputs-from-file` option.

    java -jar target/dockerflow*dependencies.jar \
        --project=MY_PROJECT \
        --workflow-file=src/test/resources/parallel-graph.yaml \
        --workspace=gs://MY-BUCKET/MY-PATH \
        --inputs-from-file=parallelTask.inputFile=many_files.txt

The file `many_files.txt` can contain many file paths. All will run, with
retries, each on a separate VM, until complete. Note that to set the value of
the `inputFile` for subtask named `parallelTask`, you pass the input variable
name `parallelTask.inputFile` on the command-line, because the task definition
includes the task name, `parallelTask`.

See the section on [passing parameters](#passing-parameters) for more details.

There's also a corresponding `gatherBy` attribute so that you can gather the
outputs of multiple parallel tasks into arrays of file paths. For an example, see:

*   [src/test/resources/gather-graph.yaml](src/test/resources/gather-graph.yaml)

### Branching workflows

If file-parallel workflow steps aren't complex enough, you can write a branching
workflow. Each branch will execute in parallel.

    defn:
      name: Branching
    graph:
    - firstStep
    - BRANCH:
      - branchA
      - branchB
    steps:
    - defn:
        name: firstStep
      defnFile: task-one.yaml
    - defn:
        name: branchA
      defnFile: task-two.yaml
    - defn:
        name: branchB
      defnFile: task-three.yaml

You'll notice that there's a new keyword, `BRANCH`. It indicates that tasks
should be executed in parallel. In this example, `firstStep` runs, then
`branchA` and `branchB` run in parallel.

## Passing parameters

Now how do you pass parameters to the tasks? You can certainly set them in the
individual task definition files, as described in the [Pipelines API Guide]
(https://cloud.google.com/genomics/v1alpha2/pipelines-api-guide).

You can also set them in the workflow definition file.

    defn:
      name: TwoSteps
    steps:
    - defn:
        name: stepOne
      defnFile: step-one.yaml
      args:
        inputs:
          inputFile: input-one.txt
        outputs:
          outputFile: output-one.txt
    - defn:
        name: stepTwo
      defnFile: step-two.yaml
      args:
        inputs:
          inputFile: output-one.txt
        outputs:
          outputFile: output-two.txt

If it's clearer, you can set the parameters at the top of the workflow
definition:

    defn:
      name: TwoSteps
    args:
      inputs:
        stepOne.inputFile: input-one.txt
        stepTwo.inputFile: output-one.txt
      outputs:
        stepOne.outputFile: output-one.txt
        stepTwo.outputFile: output-two.txt
    steps:
    - defnFile: step-one.yaml
    - defnFile: step-two.yaml

In this case, the input and output names must be prefixed by the name of the
step. Since the definition (defn) of each task step is loaded from file, the
task names in the included files will be used.

Finally, you can set parameters from the command-line:

    java -jar target/dockerflow*dependencies.jar \
        --project=MY_PROJECT \
        --workflow-file=src/test/resources/parallel-graph.yaml \
        --workspace=gs://MY-BUCKET/MY-PATH \
        --outputs=stepOne.outputFile=output-one.txt,\
            stepTwo.outputFile=output-two.txt \
        --inputs=stepTwo.inputFile=output-one.txt

To set the value of the `inputFile` for subtask named `stepOne`, you pass the
input variable name `stepOne.inputFile` on the command-line, because the task
name specified is `stepOne`.

## Testing

Workflows can be tricky to test and debug. Dataflow has a local runner that
makes it easy to fix the obvious bugs before running in your Google Cloud
Platform project.

To test locally, set `--runner=DirectPipelineRunner`. Now Dataflow will run on
your local computer rather than in the cloud. You'll be able to see all of the
log messages.

Two other flags are really useful for testing: `--test=true` and
`--resume=true`.

When you set `test` to true, you'll get a dry run of the pipeline. No calls to
the Pipelines API will be made. Instead, the code will print a log message and
continue. That lets you do a first sanity check before submitting and running on
the cloud. You can catch many errors, mismatched parameters, etc.

When you use the `resume` flag, Dockerflow will try to resume a failed pipeline
run. For example, suppose you're trying to get your 10-step pipeline to work. It
fails on step 6. You go into your YAML definition file, or edit your Java code.
Now you want to re-run the pipeline. However, it takes 1 hour to run steps 1-5.
That's a long time to wait. With `--resume=true`, Dockerflow will look to see if
the outputs of each step exist already, and if they do, it will print a log
message and proceed to the next step. That means it takes only seconds to skip
ahead to the failed step and try to rerun it.

## What next?

*   See the YAML examples in the src/test/resources directory.
*   See the Java code examples in
    src/test/java/com/jbingham/dockerflow/examples.
*   Learn about the [Pipelines API]
    (https://cloud.google.com/genomics/v1alpha2/pipelines).
*   Read about [Dataflow](https://cloud.google.com/dataflow).
*   Write your own workflows!<|MERGE_RESOLUTION|>--- conflicted
+++ resolved
@@ -95,7 +95,6 @@
 
 Dataflow provides: 
 
-<<<<<<< HEAD
 *   **Complex workflow orchestration**: Dataflow supports arbitrary directed
 acyclic graphs. The logic of branching, merging, parallelizing, and monitoring is
 all handled automatically.
@@ -117,24 +116,6 @@
 anywhere Docker is supported.
 *   **A library of pre-packaged tools**: The community has contributed a growing
 library of popular tools.
-=======
-*   **Complex workflow orchestration**: Dataflow supports
-    arbitrary directed acyclic graphs. The logic of branching, merging,
-    parallelizing, and monitoring is all handled automatically. 
-*   **Monitoring**: [Dataflow's monitoring UI]
-    (https://cloud.google.com/dataflow/pipelines/dataflow-monitoring-intf) shows you
-    what jobs you've run and shows an execution graph with nice details. 
-*   **Debugging**: Dataflow keeps logs at each step, and you can view them directly in the UI. 
-*   **Task retries**: Dataflow automatically retries failed steps.
-    Dockerflow adds support for preemptible VMs, rerunning failures on standard VM instances. 
-*   **Parallelization**: Dataflow can run 100 tasks on 100 files and
-    keep track of them all for you, retrying any steps that failed. 
-*   **Optimization**: Dataflow optimizes the execution graph for your workflow.
-
-Docker provides: 
-*   **Portability**: Tools packaged in Docker images can be run anywhere Docker is supported. 
-*   **A library of pre-packaged tools**: The community has contributed a growing library of popular tools.
->>>>>>> 6cbe85eb
 
 ## Creating your own workflows
 
